--- conflicted
+++ resolved
@@ -1,451 +1,20 @@
-<<<<<<< HEAD
-# Trade-Ngin Trading Strategy
-
-A C++ trading strategy implementation with trend following and position management.
-
-## Prerequisites
-
-- CMake (version 3.10 or higher)
-- C++ compiler with C++17 support
-- Apache Arrow
-- libpqxx (PostgreSQL C++ client library)
-- PostgreSQL database
-- Databento API key (for market data)
-
-## Setup Instructions
-
-1. Clone the repository:
-```bash
-git clone https://github.com/yourusername/trade-ngin.git
-cd trade-ngin
-```
-
-2. Set up environment variables by creating a `.env` file:
-```bash
-# Databento API key
-DATABENTO_API_KEY=your_api_key_here
-
-# Database credentials
-DB_HOST=your_db_host
-DB_PORT=5432
-DB_USER=your_db_user
-DB_PASSWORD=your_db_password
-DB_NAME=your_db_name
-```
-
-3. Create and enter the build directory:
-```bash
-mkdir -p build
-cd build
-```
-
-4. Configure CMake:
-```bash
-cmake ..
-```
-
-5. Build the project:
-```bash
-cmake --build .
-```
-
-## Running the Strategy
-
-1. To run the mock trading strategy:
-```bash
-./build/mock_trading
-```
-
-2. To run database tests and strategy backtests:
-```bash
-./build/test_db
-```
-
-## Project Structure
-
-- `trade_ngin/system/`: Core strategy and signal generation code
-- `trade_ngin/data/`: Data handling and database interface
-- `test_trend_strategy.cpp`: Strategy testing and performance metrics
-- `run_mock_trading.cpp`: Mock trading implementation
-- `.env`: Environment configuration (API keys and database credentials)
-
-## Configuration
-
-The strategy parameters can be adjusted in `trade_ngin/data/run_mock_trading.cpp`:
-- Moving average windows
-- Volatility parameters
-- Position sizing
-- Risk management settings
-
-## Dependencies Installation
-
-### macOS (using Homebrew):
-```bash
-brew install cmake
-brew install apache-arrow
-brew install libpqxx
-brew install postgresql
-```
-
-### Ubuntu/Debian:
-```bash
-sudo apt-get update
-sudo apt-get install cmake
-sudo apt-get install libarrow-dev
-sudo apt-get install libpqxx-dev
-sudo apt-get install postgresql postgresql-contrib
-```
-
-### Windows:
-1. Install MSYS2 from https://www.msys2.org/
-   - During installation, choose the default options
-   - After installation, open "MSYS2 MINGW64" terminal
-
-2. Update MSYS2 and install required packages:
-```bash
-pacman -Syu
-pacman -S mingw-w64-x86_64-cmake
-pacman -S mingw-w64-x86_64-gcc
-pacman -S mingw-w64-x86_64-arrow
-pacman -S mingw-w64-x86_64-brotli
-pacman -S mingw-w64-x86_64-libpqxx
-pacman -S mingw-w64-x86_64-postgresql
-```
-
-3. Add MSYS2 to your system PATH:
-   - Open Windows Settings → System → About → Advanced system settings
-   - Click "Environment Variables"
-   - Under "System variables", find "Path" and click "Edit"
-   - Add these paths (adjust if you installed MSYS2 in a different location):
-     ```
-     C:\msys64\mingw64\bin
-     C:\msys64\usr\bin
-     ```
-
-4. Build the project using MSYS2 MINGW64 terminal:
-```bash
-cd /path/to/trade-ngin
-mkdir -p build
-cd build
-cmake -G "MSYS Makefiles" ..
-cmake --build .
-```
-
-Note: If you encounter any CMake configuration issues on Windows:
-- Make sure you're using the MSYS2 MINGW64 terminal
-- Ensure all MSYS2 packages are up to date
-- Try removing the build directory and starting fresh:
-  ```bash
-  rm -rf build/
-  mkdir build
-  cd build
-  cmake -G "MSYS Makefiles" ..
-  ```
-
-## Database Setup
-
-1. Create a new PostgreSQL database:
-```sql
-CREATE DATABASE your_db_name;
-```
-
-2. The required tables will be created automatically when running the application for the first time.
-
-## Getting Started with Development
-
-1. Fork the repository
-2. Create a new branch for your feature:
-```bash
-git checkout -b feature/your-feature-name
-```
-3. Make your changes and commit them:
-```bash
-git add .
-git commit -m "Description of your changes"
-```
-4. Push to your fork:
-```bash
-git push origin feature/your-feature-name
-```
-5. Create a Pull Request
-=======
-I'll create a comprehensive README.md that thoroughly documents the trading engine:
-
-```markdown:README.md
-# Trade-Ngin Trading System
-
-<div align="center">
-    <img src="static/trade-ngin.png" alt="Trade-Ngin Logo" width="200"/>
+<div align="center" id="badges">
+    <h1 class="custom-font"> trade-ngin </h1>
+    <img src="static/trade-ngin.png" alt="logo" width="200" height="200" style="border: 2px solid black;" />
 </div>
 
-## Overview
+## Description
 
-Trade-Ngin is a high-performance, modular trading system designed for algorithmic trading strategies. It provides a robust framework for developing, testing, and executing trading strategies with real-time market data integration.
+_Trade Engine_ is a full-featured trading and backtesting engine that allows users to create, backtest, and analyze trading strategies. The engine is built on top of the idea of allowing for multiple data sources, multiple trading strategies, and multiple backtesting metrics. The engine is designed to be modular and extensible, allowing for easy integration of new data sources, trading strategies, and backtesting metrics.
 
-## System Architecture
+The engine is built using Python and is designed to be easy to use and easy to extend. Some implementations of portfolio optimization and risk management are developed using python bindings in C++ for performance reasons. Other JIT compilation techniques are also used to speed up the backtesting process. The engine is designed to be fast and efficient, allowing for the backtesting of large datasets in a short amount of time.
 
-### Core Components
+<div align="center" id="overview">
+  <h2> Overview </h2>
+</div>
 
-1. **Data Management**
-   - `DataClient`: Abstract interface for market data providers
-   - `DatabentoClient`: Implementation for Databento market data
-   - `DatabaseInterface`: TimescaleDB integration for data storage
-   - `DataFrame`: Custom data structure for efficient market data handling
+The Trade Engine orchestrates the strategies inflows of data agnostic of the data or data provider. The framework gives the user full flexibility in design and creation.
 
-2. **Trading Components**
-   - `TradingSystem`: Main system orchestrator
-   - `Portfolio`: Position and risk management
-   - `Strategy`: Base class for trading strategies
-   - `Instrument`: Market instrument representation
-   - `ExecutionEngine`: Order execution and management
-
-3. **Risk Management**
-   - `RiskEngine`: Risk metrics calculation
-   - `Position Limits`: Per-instrument position constraints
-   - `Risk Limits`: Portfolio-wide risk constraints
-
-## Prerequisites
-
-### System Requirements
-- Linux/Unix-based OS (Ubuntu 20.04+ recommended)
-- C++17 compiler (GCC 9+ or Clang 10+)
-- CMake 3.15+
-- PostgreSQL 13+ with TimescaleDB extension
-- 16GB RAM minimum (32GB recommended)
-- SSD storage for database
-
-### Required Libraries
-```bash
-# Core development tools
-sudo apt-get update && sudo apt-get install -y \
-    build-essential \
-    cmake \
-    git \
-    pkg-config
-
-# Database dependencies
-sudo apt-get install -y \
-    postgresql-13 \
-    postgresql-server-dev-13 \
-    libpqxx-dev
-
-# Data processing libraries
-sudo apt-get install -y \
-    libarrow-dev \
-    libboost-all-dev
-
-# Optional: Development tools
-sudo apt-get install -y \
-    clang-format \
-    clang-tidy \
-    valgrind
-```
-
-## Installation
-
-1. **Clone the Repository**
-```bash
-git clone https://github.com/yourusername/trade-ngin.git
-cd trade-ngin
-```
-
-2. **Configure Database**
-```bash
-# Install TimescaleDB
-sudo add-apt-repository ppa:timescale/timescaledb-ppa
-sudo apt-get update
-sudo apt-get install timescaledb-postgresql-13
-
-# Configure PostgreSQL
-sudo -u postgres psql -c "CREATE DATABASE algo_data;"
-sudo -u postgres psql -d algo_data -c "CREATE EXTENSION IF NOT EXISTS timescaledb;"
-
-# Create tables (example)
-sudo -u postgres psql -d algo_data -f scripts/create_tables.sql
-```
-
-3. **Environment Setup**
-```bash
-# Copy example environment file
-cp .env.example .env
-
-# Edit .env with your credentials
-nano .env
-```
-
-4. **Build the System**
-```bash
-mkdir build && cd build
-cmake ..
-make -j$(nproc)
-```
-
-## Configuration
-
-### Environment Variables
-```env
-DB_HOST=localhost
-DB_PORT=5432
-DB_USER=your_username
-DB_PASSWORD=your_password
-DB_NAME=algo_data
-DATABENTO_API_KEY=your_api_key
-```
-
-### Strategy Configuration
-```cpp
-// Example strategy configuration
-Strategy::StrategyConfig config{
-    .capital_allocation = 1000000.0,
-    .max_leverage = 2.0,
-    .position_limit = 100,
-    .risk_limit = 0.02
-};
-```
-
-## Usage
-
-### Running the Trading System
-```bash
-# Basic usage
-./trade_ngin
-
-# With specific configuration
-./trade_ngin --config config.json
-
-# Backtesting mode
-./trade_ngin --backtest --start-date 2023-01-01 --end-date 2023-12-31
-```
-
-### Example Implementation
-```cpp
-#include "trading_system.hpp"
-
-int main() {
-    // Initialize system
-    TradingSystem system(1000000.0, "your_databento_api_key");
-    
-    // Initialize instruments and strategies
-    system.initialize();
-    
-    // Add trading strategy
-    auto trend_strategy = std::make_shared<TrendFollowingStrategy>(
-        500000.0, 50.0, 0.2
-    );
-    system.getPortfolio().addStrategy(trend_strategy, 0.7);
-    
-    // Run the system
-    system.run();
-    
-    return 0;
-}
-```
-
-## Development
-
-### Adding New Strategies
-1. Create a new strategy class inheriting from `Strategy`
-2. Implement required methods:
-   - `positions()`
-   - `update()`
-   - Risk management callbacks
-
-```cpp
-class MyStrategy : public Strategy {
-public:
-    MyStrategy(StrategyConfig config) : Strategy("MyStrategy", config) {}
-    
-    DataFrame positions() override {
-        // Implement position logic
-    }
-    
-    void update(const DataFrame& market_data) override {
-        // Implement update logic
-    }
-};
-```
-
-### Database Schema
-```sql
--- Example table structure
-CREATE TABLE futures_data.ohlcv_1d (
-    time TIMESTAMP NOT NULL,
-    symbol VARCHAR(10) NOT NULL,
-    open DOUBLE PRECISION,
-    high DOUBLE PRECISION,
-    low DOUBLE PRECISION,
-    close DOUBLE PRECISION,
-    volume DOUBLE PRECISION,
-    PRIMARY KEY (time, symbol)
-);
-```
-
-## Monitoring and Logging
-
-### Performance Metrics
-- PnL tracking
-- Risk metrics
-- Execution statistics
-- System health metrics
-
-### Log Files
-```bash
-/var/log/trade_ngin/
-├── system.log    # System-level logs
-├── trades.log    # Trade execution logs
-├── errors.log    # Error logs
-└── metrics.log   # Performance metrics
-```
-
-## Troubleshooting
-
-### Common Issues
-1. **Database Connection**
-   ```bash
-   # Check database status
-   sudo systemctl status postgresql
-   
-   # View logs
-   sudo tail -f /var/log/postgresql/postgresql-13-main.log
-   ```
-
-2. **Market Data**
-   ```bash
-   # Test Databento connection
-   ./test_databento_connection
-   
-   # Verify data in database
-   psql -d algo_data -c "SELECT COUNT(*) FROM futures_data.ohlcv_1d;"
-   ```
-
-## Performance Optimization
-
-### Recommended Settings
-1. **Database**
-   ```bash
-   # Edit postgresql.conf
-   shared_buffers = 4GB
-   work_mem = 64MB
-   maintenance_work_mem = 512MB
-   ```
-
-2. **System**
-   ```bash
-   # Add to /etc/sysctl.conf
-   vm.swappiness = 10
-   ```
-
-## Contributing
-
-Please read [CONTRIBUTING.md](CONTRIBUTING.md) for details on our code of conduct and the process for submitting pull requests.
-
-## License
-
-This project is licensed under the MIT License - see the [LICENSE.md](LICENSE.md) file for details.
-
-## Acknowledgments
-
-- Databento for market data access
-- TimescaleDB for time-series data management
-- Arrow for efficient data processing
->>>>>>> 5a413737
+<div align="center" id="data">
+  <h3>Data</h3>
+</div>